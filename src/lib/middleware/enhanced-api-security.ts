/**
 * Enhanced API Security Middleware
 * 
 * Provides comprehensive security features including:
 * - Organization context validation
 * - Rate limiting and abuse prevention
 * - Input validation and sanitization
 * - Security event logging
 * - Request/response monitoring
 * - CORS and security headers
 */

import { NextRequest, NextResponse } from 'next/server'
import { getToken } from 'next-auth/jwt'

// Rate limiting store (in production, use Redis)
const rateLimitStore = new Map<string, { count: number; resetTime: number }>()

// Security configuration
const SECURITY_CONFIG = {
  RATE_LIMIT_WINDOW_MS: parseInt(process.env.RATE_LIMIT_WINDOW_MS || '900000'), // 15 minutes
  RATE_LIMIT_MAX_REQUESTS: parseInt(process.env.RATE_LIMIT_MAX_REQUESTS || '100'),
  MAX_REQUEST_SIZE: '10mb',
  ALLOWED_ORIGINS: process.env.CORS_ORIGIN?.split(',') || ['http://localhost:3000'],
  BLOCKED_USER_AGENTS: [
    'bot', 'crawler', 'spider', 'scraper', 'curl', 'wget', 'python', 'java'
  ]
}

// Input validation patterns
const VALIDATION_PATTERNS = {
  EMAIL: /^[^\s@]+@[^\s@]+\.[^\s@]+$/,
  UUID: /^[0-9a-f]{8}-[0-9a-f]{4}-[1-5][0-9a-f]{3}-[89ab][0-9a-f]{3}-[0-9a-f]{12}$/i,
  ALPHANUMERIC: /^[a-zA-Z0-9\s\-_]+$/,
  URL: /^https?:\/\/[^\s/$.?#].[^\s]*$/i
}

export class EnhancedAPISecurity {
  private static instance: EnhancedAPISecurity

  static getInstance(): EnhancedAPISecurity {
    if (!EnhancedAPISecurity.instance) {
      EnhancedAPISecurity.instance = new EnhancedAPISecurity()
    }
    return EnhancedAPISecurity.instance
  }

  // Rate limiting
  private checkRateLimit(identifier: string): boolean {
    const now = Date.now()
    const record = rateLimitStore.get(identifier)

    if (!record || now > record.resetTime) {
      rateLimitStore.set(identifier, {
        count: 1,
        resetTime: now + SECURITY_CONFIG.RATE_LIMIT_WINDOW_MS
      })
      return true
    }

    if (record.count >= SECURITY_CONFIG.RATE_LIMIT_MAX_REQUESTS) {
      return false
    }

    record.count++
    return true
  }

  // Input sanitization
  private sanitizeInput(input: string): string {
    return input
      .replace(/<script\b[^<]*(?:(?!<\/script>)<[^<]*)*<\/script>/gi, '')
      .replace(/javascript:/gi, '')
      .replace(/on\w+\s*=/gi, '')
      .trim()
  }

  // Validate input against patterns
  private validateInput(value: string, pattern: RegExp): boolean {
    return pattern.test(value)
  }

  // Check for malicious user agents
  private isBlockedUserAgent(userAgent: string): boolean {
    const lowerUA = userAgent.toLowerCase()
    return SECURITY_CONFIG.BLOCKED_USER_AGENTS.some(blocked => 
      lowerUA.includes(blocked)
    )
  }

  // CORS validation
  private validateCORS(origin: string): boolean {
    return SECURITY_CONFIG.ALLOWED_ORIGINS.includes(origin) || 
           SECURITY_CONFIG.ALLOWED_ORIGINS.includes('*')
  }

  // Main security middleware
  async handleRequest(req: NextRequest): Promise<NextResponse | null> {
    const startTime = Date.now()
    
    try {
      // 1. Basic security checks
      if (!this.performBasicSecurityChecks(req)) {
        return this.createSecurityResponse('Security check failed', 403)
      }

      // 2. Rate limiting
      const identifier = this.getRateLimitIdentifier(req)
      if (!this.checkRateLimit(identifier)) {
        return this.createSecurityResponse('Rate limit exceeded', 429)
      }

      // 3. Authentication check (for protected routes)
      if (this.isProtectedRoute(req.nextUrl.pathname)) {
        const authResult = await this.validateAuthentication(req)
        if (!authResult.valid) {
          return this.createSecurityResponse(authResult.message || 'Authentication failed', 401)
        }
      }

      // 4. Input validation (for POST/PUT requests)
      if (['POST', 'PUT', 'PATCH'].includes(req.method)) {
        const validationResult = await this.validateRequestInput(req)
        if (!validationResult.valid) {
          return this.createSecurityResponse(validationResult.message || 'Invalid request', 400)
        }
      }

      // 5. Add security headers
      const response = NextResponse.next()
      this.addSecurityHeaders(response)

      // 6. Log security event
      this.logSecurityEvent(req, 'success', Date.now() - startTime)

      return null // Continue with request

    } catch (error) {
      console.error('Security middleware error:', error)
      this.logSecurityEvent(req, 'error', Date.now() - startTime, error)
      return this.createSecurityResponse('Internal security error', 500)
    }
  }

  private performBasicSecurityChecks(req: NextRequest): boolean {
    // Check user agent
    const userAgent = String(req.headers.get('user-agent') || '')
    if (this.isBlockedUserAgent(userAgent)) {
      return false
    }

    // Check content length
    const contentLength = req.headers.get('content-length')
    if (contentLength && parseInt(contentLength) > 10 * 1024 * 1024) { // 10MB
      return false
    }

    // Check for suspicious headers
    const suspiciousHeaders = ['x-forwarded-for', 'x-real-ip', 'x-forwarded-proto']
    for (const header of suspiciousHeaders) {
      if (req.headers.get(header) && !req.headers.get('x-forwarded-for')) {
        return false
      }
    }

    return true
  }

  private getRateLimitIdentifier(req: NextRequest): string {
    function safeString(val: unknown): string {
      if (typeof val === 'string' && val) return val;
      if (typeof val === 'number') return String(val);
      return 'unknown';
    }
    const ip = req.ip ? String(req.ip) : safeString(req.headers.get('x-forwarded-for'));
    const userAgent = safeString(req.headers.get('user-agent'));
    return `${ip}-${userAgent}`;
  }

  private isProtectedRoute(pathname: string): boolean {
    const protectedPatterns = [
      /^\/api\/admin/,
      /^\/api\/organization/,
      /^\/api\/billing/,
      /^\/api\/ideas\/.*\/edit/,
      /^\/api\/content-drafts/
    ]
    return protectedPatterns.some(pattern => pattern.test(pathname))
  }

  private async validateAuthentication(req: NextRequest): Promise<{ valid: boolean; message?: string }> {
    try {
      const token = await getToken({ req })
      if (!token) {
        return { valid: false, message: 'Authentication required' }
      }
      return { valid: true }
    } catch (error) {
      return { valid: false, message: 'Invalid authentication token' }
    }
  }

  private async validateRequestInput(req: NextRequest): Promise<{ valid: boolean; message?: string }> {
    try {
      const contentType = req.headers.get('content-type')
      
      if (contentType?.includes('application/json')) {
        const body = await req.json()
        return this.validateJSONBody(body, req.nextUrl.pathname)
      }
      
      if (contentType?.includes('multipart/form-data')) {
        return this.validateFormData(req)
      }

      return { valid: true }
    } catch (error) {
      return { valid: false, message: 'Invalid request body' }
    }
  }

  private validateJSONBody(body: any, pathname: string): { valid: boolean; message?: string } {
    // Validate based on route
    if (pathname.includes('/api/ideas')) {
      if (body.title && !this.validateInput(body.title, VALIDATION_PATTERNS.ALPHANUMERIC)) {
        return { valid: false, message: 'Invalid title format' }
      }
      if (body.content && body.content.length > 10000) {
        return { valid: false, message: 'Content too long' }
      }
    }

    if (pathname.includes('/api/organization')) {
      if (body.name && !this.validateInput(body.name, VALIDATION_PATTERNS.ALPHANUMERIC)) {
        return { valid: false, message: 'Invalid organization name' }
      }
    }

    return { valid: true }
  }

<<<<<<< HEAD
  private async validateFormData(req: NextRequest): Promise<{ valid: boolean; message?: string }> {
    try {
      const formData = await req.formData()
      
      for (const [key, value] of formData.entries()) {
        if (typeof value === 'string') {
          const sanitized = this.sanitizeInput(value)
          if (sanitized !== value) {
            return { valid: false, message: 'Invalid input detected' }
          }
        }
      }
=======
/**
 * Security Headers
 */
function addSecurityHeaders(response: NextResponse): void {
  response.headers.set('X-Content-Type-Options', 'nosniff');
  response.headers.set('X-Frame-Options', 'DENY');
  response.headers.set('X-XSS-Protection', '1; mode=block');
  response.headers.set('Referrer-Policy', 'strict-origin-when-cross-origin');
  response.headers.set('Permissions-Policy', 'camera=(), microphone=(), geolocation=()');
  
  // Add CSP header
  response.headers.set(
    'Content-Security-Policy',
    "default-src 'self'; connect-src 'self' ws://localhost:4001 wss://localhost:4001; script-src 'self' 'unsafe-eval' 'unsafe-inline'; style-src 'self' 'unsafe-inline'; img-src 'self' data: https:; font-src 'self' data:;"
  );
}

/**
 * Utility Functions
 */
function generateRequestId(): string {
  return `req_${Date.now()}_${Math.random().toString(36).substr(2, 9)}`;
}

function getClientIP(request: NextRequest): string {
  return request.headers.get('x-forwarded-for')?.split(',')[0]?.trim() ||
         request.headers.get('x-real-ip') ||
         'unknown';
}

function isValidOrigin(origin: string): boolean {
  // Add your allowed origins here
  const allowedOrigins = [
    'http://localhost:3000',
    'https://yourdomain.com'
  ];
  return allowedOrigins.includes(origin);
}

function isValidQueryParameter(key: string, value: string): boolean {
  // Basic validation - extend as needed
  if (key.length > 50 || value.length > 1000) return false;
  if (/[<>\"']/.test(value)) return false; // Basic XSS prevention
  return true;
}
>>>>>>> f414b6eb

      return { valid: true }
  } catch (error) {
      return { valid: false, message: 'Invalid form data' }
    }
  }

  private addSecurityHeaders(response: NextResponse): void {
    response.headers.set('X-Content-Type-Options', 'nosniff')
    response.headers.set('X-Frame-Options', 'DENY')
    response.headers.set('X-XSS-Protection', '1; mode=block')
    response.headers.set('Referrer-Policy', 'strict-origin-when-cross-origin')
    response.headers.set('Permissions-Policy', 'camera=(), microphone=(), geolocation=()')
    
    // Content Security Policy
    const csp = [
      "default-src 'self'",
      "script-src 'self' 'unsafe-inline' 'unsafe-eval'",
      "style-src 'self' 'unsafe-inline'",
      "img-src 'self' data: https:",
      "font-src 'self'",
      "connect-src 'self' https:",
      "frame-ancestors 'none'"
    ].join('; ')
    
    response.headers.set('Content-Security-Policy', csp)
  }

  private createSecurityResponse(message: string, status: number): NextResponse {
    return new NextResponse(
      JSON.stringify({ 
        error: 'Security Error', 
        message,
        timestamp: new Date().toISOString()
      }),
      {
        status,
        headers: {
          'Content-Type': 'application/json',
          'X-Content-Type-Options': 'nosniff',
          'X-Frame-Options': 'DENY'
        }
      }
    )
  }

  private logSecurityEvent(
    req: NextRequest, 
    type: 'success' | 'error' | 'blocked', 
    duration: number, 
    error?: any
  ): void {
    const logData = {
      timestamp: new Date().toISOString(),
      type,
      method: req.method,
      url: req.url,
      ip: String(req.ip || req.headers.get('x-forwarded-for') || 'unknown'),
      userAgent: String(req.headers.get('user-agent') || 'unknown'),
      duration,
      error: error?.message
    }

    if (process.env.NODE_ENV === 'production') {
      console.log('SECURITY_EVENT:', JSON.stringify(logData))
    } else {
      console.log('🔒 Security Event:', logData)
    }
  }
}

// Export middleware function
export async function enhancedAPISecurityMiddleware(req: NextRequest): Promise<NextResponse | null> {
  return EnhancedAPISecurity.getInstance().handleRequest(req)
}

// Higher-order function to wrap API handlers with security
export function withEnhancedApiSecurity<T extends any[]>(
  handler: (req: NextRequest, ...args: T) => Promise<NextResponse>,
  config?: {
    requireOrgContext?: boolean
    validateInput?: boolean
    logSecurityEvents?: boolean
    rateLimit?: {
      windowMs: number
      maxRequests: number
    }
  }
) {
  return async (req: NextRequest, ...args: T): Promise<NextResponse> => {
    const security = EnhancedAPISecurity.getInstance()
    const securityResult = await security.handleRequest(req)
    
    if (securityResult) {
      return securityResult
    }
    
    return handler(req, ...args)
  }
} <|MERGE_RESOLUTION|>--- conflicted
+++ resolved
@@ -239,7 +239,6 @@
     return { valid: true }
   }
 
-<<<<<<< HEAD
   private async validateFormData(req: NextRequest): Promise<{ valid: boolean; message?: string }> {
     try {
       const formData = await req.formData()
@@ -252,53 +251,6 @@
           }
         }
       }
-=======
-/**
- * Security Headers
- */
-function addSecurityHeaders(response: NextResponse): void {
-  response.headers.set('X-Content-Type-Options', 'nosniff');
-  response.headers.set('X-Frame-Options', 'DENY');
-  response.headers.set('X-XSS-Protection', '1; mode=block');
-  response.headers.set('Referrer-Policy', 'strict-origin-when-cross-origin');
-  response.headers.set('Permissions-Policy', 'camera=(), microphone=(), geolocation=()');
-  
-  // Add CSP header
-  response.headers.set(
-    'Content-Security-Policy',
-    "default-src 'self'; connect-src 'self' ws://localhost:4001 wss://localhost:4001; script-src 'self' 'unsafe-eval' 'unsafe-inline'; style-src 'self' 'unsafe-inline'; img-src 'self' data: https:; font-src 'self' data:;"
-  );
-}
-
-/**
- * Utility Functions
- */
-function generateRequestId(): string {
-  return `req_${Date.now()}_${Math.random().toString(36).substr(2, 9)}`;
-}
-
-function getClientIP(request: NextRequest): string {
-  return request.headers.get('x-forwarded-for')?.split(',')[0]?.trim() ||
-         request.headers.get('x-real-ip') ||
-         'unknown';
-}
-
-function isValidOrigin(origin: string): boolean {
-  // Add your allowed origins here
-  const allowedOrigins = [
-    'http://localhost:3000',
-    'https://yourdomain.com'
-  ];
-  return allowedOrigins.includes(origin);
-}
-
-function isValidQueryParameter(key: string, value: string): boolean {
-  // Basic validation - extend as needed
-  if (key.length > 50 || value.length > 1000) return false;
-  if (/[<>\"']/.test(value)) return false; // Basic XSS prevention
-  return true;
-}
->>>>>>> f414b6eb
 
       return { valid: true }
   } catch (error) {
@@ -307,24 +259,17 @@
   }
 
   private addSecurityHeaders(response: NextResponse): void {
-    response.headers.set('X-Content-Type-Options', 'nosniff')
-    response.headers.set('X-Frame-Options', 'DENY')
-    response.headers.set('X-XSS-Protection', '1; mode=block')
-    response.headers.set('Referrer-Policy', 'strict-origin-when-cross-origin')
-    response.headers.set('Permissions-Policy', 'camera=(), microphone=(), geolocation=()')
+    response.headers.set('X-Content-Type-Options', 'nosniff');
+    response.headers.set('X-Frame-Options', 'DENY');
+    response.headers.set('X-XSS-Protection', '1; mode=block');
+    response.headers.set('Referrer-Policy', 'strict-origin-when-cross-origin');
+    response.headers.set('Permissions-Policy', 'camera=(), microphone=(), geolocation=()');
     
-    // Content Security Policy
-    const csp = [
-      "default-src 'self'",
-      "script-src 'self' 'unsafe-inline' 'unsafe-eval'",
-      "style-src 'self' 'unsafe-inline'",
-      "img-src 'self' data: https:",
-      "font-src 'self'",
-      "connect-src 'self' https:",
-      "frame-ancestors 'none'"
-    ].join('; ')
-    
-    response.headers.set('Content-Security-Policy', csp)
+    // Add CSP header with WebSocket support
+    response.headers.set(
+      'Content-Security-Policy',
+      "default-src 'self'; connect-src 'self' ws://localhost:4001 wss://localhost:4001; script-src 'self' 'unsafe-eval' 'unsafe-inline'; style-src 'self' 'unsafe-inline'; img-src 'self' data: https:; font-src 'self' data:;"
+    );
   }
 
   private createSecurityResponse(message: string, status: number): NextResponse {
